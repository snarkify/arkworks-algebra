use ark_std::{vec, vec::Vec};

/// adc with the option to accept a variable number of args.
/// carry is given as the first arg, followed by any number of inputs.
// NOTE(victor) Need to look at the assembly output for this since it was likely written
// specifically to ensure the compiler implements it with a particular instruction and I may have
// borked that.
macro_rules! adc {
    (&mut $carry:expr, $($x:expr),*) => {{
        let tmp = $(($x as u128) + )* ($carry as u128);
        $carry = (tmp >> 64) as u64;
        tmp as u64
    }};
}

/// Calculate a + b + carry, returning the sum and modifying the
/// carry value.
#[inline(always)]
pub(crate) fn adc(a: u64, b: u64, carry: &mut u64) -> u64 {
<<<<<<< HEAD
    adc!(&mut *carry, a, b)
}

macro_rules! mac_with_carry {
    ($a:expr, $b:expr, $c:expr, &mut $carry:expr$(,)?) => {{
        let tmp = ($a as u128) + ($b as u128 * $c as u128) + ($carry as u128);
        $carry = (tmp >> 64) as u64;
        tmp as u64
    }};
=======
    let tmp = a as u128 + b as u128 + *carry as u128;
    *carry = (tmp >> 64) as u64;
    tmp as u64
>>>>>>> 77fb6ab4
}

/// Calculate a + b + carry, returning the sum
#[inline(always)]
pub(crate) fn adc_no_carry(a: u64, b: u64, carry: &mut u64) -> u64 {
    let tmp = a as u128 + b as u128 + *carry as u128;
    tmp as u64
}

#[macro_export]
macro_rules! sbb {
    ($a:expr, $b:expr, &mut $borrow:expr$(,)?) => {{
        let tmp = (1u128 << 64) + ($a as u128) - ($b as u128) - ($borrow as u128);
        $borrow = if tmp >> 64 == 0 { 1 } else { 0 };
        tmp as u64
    }};
}

/// Calculate a - b - borrow, returning the result and modifying
/// the borrow value.
#[inline(always)]
pub(crate) fn sbb(a: u64, b: u64, borrow: &mut u64) -> u64 {
    sbb!(a, b, &mut *borrow)
}

/// Calculate a + b * c, returning the lower 64 bits of the result and setting
/// `carry` to the upper 64 bits.
#[inline(always)]
pub(crate) fn mac(a: u64, b: u64, c: u64, carry: &mut u64) -> u64 {
    let tmp = (a as u128) + (b as u128 * c as u128);
    *carry = (tmp >> 64) as u64;
    tmp as u64
}

/// Calculate a + b * c, discarding the lower 64 bits of the result and setting
/// `carry` to the upper 64 bits.
#[inline(always)]
pub(crate) fn mac_discard(a: u64, b: u64, c: u64, carry: &mut u64) {
    let tmp = (a as u128) + (b as u128 * c as u128);
    *carry = (tmp >> 64) as u64;
}

macro_rules! mac_with_carry {
    ($a:expr, $b:expr, $c:expr, &mut $carry:expr$(,)?) => {{
        let tmp = ($a as u128) + ($b as u128 * $c as u128) + ($carry as u128);
        $carry = (tmp >> 64) as u64;
        tmp as u64
    }};
}

macro_rules! mac {
    ($a:expr, $b:expr, $c:expr, &mut $carry:expr$(,)?) => {{
        let tmp = ($a as u128) + ($b as u128 * $c as u128);
        $carry = (tmp >> 64) as u64;
        tmp as u64
    }};
}

/// Calculate a + (b * c) + carry, returning the least significant digit
/// and setting carry to the most significant digit.
#[inline(always)]
pub(crate) fn mac_with_carry(a: u64, b: u64, c: u64, carry: &mut u64) -> u64 {
    let tmp = (a as u128) + (b as u128 * c as u128) + (*carry as u128);
    *carry = (tmp >> 64) as u64;
    tmp as u64
}

/// Compute the NAF (non-adjacent form) of num
pub fn find_naf(num: &[u64]) -> Vec<i8> {
    let is_zero = |num: &[u64]| num.iter().all(|x| *x == 0u64);
    let is_odd = |num: &[u64]| num[0] & 1 == 1;
    let sub_noborrow = |num: &mut [u64], z: u64| {
        let mut other = vec![0u64; num.len()];
        other[0] = z;
        let mut borrow = 0;

        for (a, b) in num.iter_mut().zip(other) {
            *a = sbb(*a, b, &mut borrow);
        }
    };
    let add_nocarry = |num: &mut [u64], z: u64| {
        let mut other = vec![0u64; num.len()];
        other[0] = z;
        let mut carry = 0;

        for (a, b) in num.iter_mut().zip(other) {
            *a = adc(*a, b, &mut carry);
        }
    };
    let div2 = |num: &mut [u64]| {
        let mut t = 0;
        for i in num.iter_mut().rev() {
            let t2 = *i << 63;
            *i >>= 1;
            *i |= t;
            t = t2;
        }
    };

    let mut num = num.to_vec();
    let mut res = vec![];

    while !is_zero(&num) {
        let z: i8;
        if is_odd(&num) {
            z = 2 - (num[0] % 4) as i8;
            if z >= 0 {
                sub_noborrow(&mut num, z as u64)
            } else {
                add_nocarry(&mut num, (-z) as u64)
            }
        } else {
            z = 0;
        }
        res.push(z);
        div2(&mut num);
    }

    res
}

/// We define relaxed NAF as a variant of NAF with a very small tweak.
///
/// Note that the cost of scalar multiplication grows with the length of the sequence (for doubling)
/// plus the Hamming weight of the sequence (for addition, or subtraction).
///
/// NAF is optimizing for the Hamming weight only and therefore can be suboptimal.
/// For example, NAF may generate a sequence (in little-endian) of the form ...0 -1 0 1.
///
/// This can be rewritten as ...0 1 1 to avoid one doubling, at the cost that we are making an
/// exception of non-adjacence for the most significant bit.
///
/// Since this representation is no longer a strict NAF, we call it "relaxed NAF".
///
pub fn find_relaxed_naf(num: &[u64]) -> Vec<i8> {
    let mut res = find_naf(num);

    let len = res.len();
    if res[len - 2] == 0 && res[len - 3] == -1 {
        res[len - 3] = 1;
        res[len - 2] = 1;
        res.resize(len - 1, 0);
    }

    res
}

#[test]
fn test_find_relaxed_naf_usefulness() {
    let vec = find_naf(&[12u64]);
    assert_eq!(vec.len(), 5);

    let vec = find_relaxed_naf(&[12u64]);
    assert_eq!(vec.len(), 4);
}

#[test]
fn test_find_relaxed_naf_correctness() {
    use ark_std::{One, UniformRand, Zero};
    use num_bigint::BigInt;

    let mut rng = ark_std::test_rng();

    for _ in 0..10 {
        let num = [
            u64::rand(&mut rng),
            u64::rand(&mut rng),
            u64::rand(&mut rng),
            u64::rand(&mut rng),
        ];
        let relaxed_naf = find_relaxed_naf(&num);

        let test = {
            let mut sum = BigInt::zero();
            let mut cur = BigInt::one();
            for v in relaxed_naf {
                sum += cur.clone() * v;
                cur *= 2;
            }
            sum
        };

        let test_expected = {
            let mut sum = BigInt::zero();
            let mut cur = BigInt::one();
            for v in num.iter() {
                sum += cur.clone() * v;
                cur <<= 64;
            }
            sum
        };

        assert_eq!(test, test_expected);
    }
}<|MERGE_RESOLUTION|>--- conflicted
+++ resolved
@@ -17,21 +17,9 @@
 /// carry value.
 #[inline(always)]
 pub(crate) fn adc(a: u64, b: u64, carry: &mut u64) -> u64 {
-<<<<<<< HEAD
-    adc!(&mut *carry, a, b)
-}
-
-macro_rules! mac_with_carry {
-    ($a:expr, $b:expr, $c:expr, &mut $carry:expr$(,)?) => {{
-        let tmp = ($a as u128) + ($b as u128 * $c as u128) + ($carry as u128);
-        $carry = (tmp >> 64) as u64;
-        tmp as u64
-    }};
-=======
     let tmp = a as u128 + b as u128 + *carry as u128;
     *carry = (tmp >> 64) as u64;
     tmp as u64
->>>>>>> 77fb6ab4
 }
 
 /// Calculate a + b + carry, returning the sum
